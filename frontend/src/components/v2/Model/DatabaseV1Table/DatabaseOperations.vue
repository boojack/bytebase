--- conflicted
+++ resolved
@@ -374,8 +374,7 @@
   }
   try {
     state.loading = true;
-<<<<<<< HEAD
-    await useDatabaseV1Store().batchUpdateDatabases({
+    const databases = await useDatabaseV1Store().batchUpdateDatabases({
       parent: "-",
       requests: assignedDatabases.value.map((database) => {
         return UpdateDatabaseRequest.fromPartial({
@@ -387,13 +386,7 @@
         });
       }),
     });
-=======
-    const databases = await useDatabaseV1Store().transferDatabases(
-      assignedDatabases.value,
-      DEFAULT_PROJECT_NAME
-    );
     emit("refresh", databases);
->>>>>>> 1cd955d2
     pushNotification({
       module: "bytebase",
       style: "SUCCESS",
@@ -590,12 +583,8 @@
     return;
   }
 
-<<<<<<< HEAD
   // We doesn't support batch update labels, so we update one by one.
-  await Promise.all(
-=======
   const updatedDatabases = await Promise.all(
->>>>>>> 1cd955d2
     props.databases.map(async (database, i) => {
       const label = labelsList[i];
       const patch = {
