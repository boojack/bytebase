<template>
  <DrawerContent :title="$t('database.transfer-database-to')">
    <div
      class="w-[calc(100vw-8rem)] lg:w-[60rem] max-w-[calc(100vw-8rem)] h-full flex flex-col gap-y-2"
    >
      <div
        v-if="loading"
        class="absolute inset-0 z-10 bg-white/70 flex items-center justify-center"
      >
        <BBSpin />
      </div>
      <div v-else class="space-y-4 pb-4">
        <div class="space-y-4">
          <span class="text-main text-base">
            {{ $t("database.transfer.select-databases") }}
            <span class="text-red-500">*</span>
          </span>
          <DatabaseV1Table
            :database-list="databaseList"
            :show-selection="true"
            :selected-database-names="selectedDatabaseNameList"
            @update:selected-databases="
              selectedDatabaseNameList = Array.from($event)
            "
          />
        </div>
        <NDivider class="w-full py-2" />
        <NRadioGroup v-model:value="transfer" class="space-x-4">
          <NRadio value="project">
            <span class="text-main text-base">
              {{ $t("database.transfer.select-target-project") }}
            </span>
          </NRadio>
          <NRadio v-if="showUnassignOption" value="unassign">
            <span class="text-main text-base">
              {{ $t("database.unassign") }}
            </span>
          </NRadio>
        </NRadioGroup>
        <ProjectSelect
          v-if="transfer === 'project'"
          v-model:project-name="targetProjectName"
          :default-select-first="true"
          :allowed-project-role-list="[PresetRoleType.PROJECT_OWNER]"
        />
      </div>
    </div>

    <template #footer>
      <div class="flex items-center justify-end gap-x-3">
        <NButton @click="$emit('dismiss')">{{ $t("common.cancel") }}</NButton>
        <NTooltip :disabled="allowTransfer">
          <template #trigger>
            <NButton
              type="primary"
              :disabled="!allowTransfer"
              tag="div"
              @click="doTransfer"
            >
              {{ $t("common.transfer") }}
            </NButton>
          </template>
          <ul>
            <li v-for="(error, i) in validationErrors" :key="i">
              {{ error }}
            </li>
          </ul>
        </NTooltip>
      </div>
    </template>
  </DrawerContent>
</template>

<script setup lang="ts">
import { NButton, NTooltip, NDivider, NRadioGroup, NRadio } from "naive-ui";
import { computed, ref, watch } from "vue";
import { useI18n } from "vue-i18n";
import { useRouter } from "vue-router";
import { BBSpin } from "@/bbkit";
import { ProjectSelect, DrawerContent } from "@/components/v2";
import {
  pushNotification,
  useAppFeature,
  useDatabaseV1Store,
  useProjectV1Store,
} from "@/store";
import type { ComposedDatabase } from "@/types";
import {
  PresetRoleType,
  DEFAULT_PROJECT_NAME,
  isValidProjectName,
} from "@/types";
import { UpdateDatabaseRequest } from "@/types/proto/v1/database_service";
import { autoProjectRoute } from "@/utils";
import DatabaseV1Table from "../v2/Model/DatabaseV1Table/DatabaseV1Table.vue";

const props = withDefaults(
  defineProps<{
    databaseList: ComposedDatabase[];
    selectedDatabaseNames?: string[];
    onSuccess?: (databases: ComposedDatabase[]) => void;
  }>(),
  {
    selectedDatabaseNames: () => [],
    onSuccess: (_: ComposedDatabase[]) => {},
  }
);

const emit = defineEmits<{
  (e: "dismiss"): void;
}>();

const { t } = useI18n();
const router = useRouter();
const projectStore = useProjectV1Store();
const databaseStore = useDatabaseV1Store();
const loading = ref(false);
const transfer = ref<"project" | "unassign">("project");

const selectedDatabaseNameList = ref<string[]>(
  props.selectedDatabaseNames ?? []
);

const disallowNavigateToConsole = useAppFeature(
  "bb.feature.disallow-navigate-to-console"
);

watch(
  () => props.selectedDatabaseNames ?? [],
  (list) => (selectedDatabaseNameList.value = list),
  { immediate: true }
);

const selectedDatabaseList = computed(() => {
  return selectedDatabaseNameList.value.map((name) => {
    return databaseStore.getDatabaseByName(name);
  });
});

const showUnassignOption = computed(() => {
  return selectedDatabaseList.value.some(
    (db) => db.project !== DEFAULT_PROJECT_NAME
  );
});

const targetProjectName = ref<string>();

watch(
  () => transfer.value,
  (transfer) => {
    if (transfer === "unassign") {
      targetProjectName.value = DEFAULT_PROJECT_NAME;
    } else {
      targetProjectName.value = undefined;
    }
  }
);

const validationErrors = computed(() => {
  const errors: string[] = [];
  if (!targetProjectName.value) {
    errors.push(t("database.transfer.errors.select-target-project"));
  }
  if (selectedDatabaseNameList.value.length === 0) {
    errors.push(t("database.transfer.errors.select-at-least-one-database"));
  }
  return errors;
});

const allowTransfer = computed(() => {
  return validationErrors.value.length === 0;
});

const doTransfer = async () => {
  const name = targetProjectName.value;
  if (!name || !isValidProjectName(name)) {
    return;
  }

  const target = await projectStore.getOrFetchProjectByName(name);
  if (!target) {
    return;
  }

  const databaseList = selectedDatabaseList.value.filter(
    (db) => db.project !== target.name
  );

  try {
    loading.value = true;

    if (databaseList.length > 0) {
<<<<<<< HEAD
      await useDatabaseV1Store().batchUpdateDatabases({
        parent: "-",
        requests: selectedDatabaseList.value.map((database) => {
          return UpdateDatabaseRequest.fromPartial({
            database: {
              name: database.name,
              project: target.name,
            },
            updateMask: ["project"],
          });
        }),
      });
=======
      await useDatabaseV1Store().transferDatabases(databaseList, target.name);
>>>>>>> 1cd955d2
      const displayDatabaseName =
        databaseList.length > 1
          ? `${databaseList.length} databases`
          : `'${databaseList[0].databaseName}'`;

      pushNotification({
        module: "bytebase",
        style: "SUCCESS",
        title: `Successfully transferred ${displayDatabaseName} to project '${target.title}'.`,
      });

      if (!disallowNavigateToConsole.value) {
        router.push({
          ...autoProjectRoute(router, target),
        });
      }
    }

    props.onSuccess(databaseList);
    emit("dismiss");
  } finally {
    loading.value = false;
  }
};
</script><|MERGE_RESOLUTION|>--- conflicted
+++ resolved
@@ -190,7 +190,6 @@
     loading.value = true;
 
     if (databaseList.length > 0) {
-<<<<<<< HEAD
       await useDatabaseV1Store().batchUpdateDatabases({
         parent: "-",
         requests: selectedDatabaseList.value.map((database) => {
@@ -203,9 +202,7 @@
           });
         }),
       });
-=======
-      await useDatabaseV1Store().transferDatabases(databaseList, target.name);
->>>>>>> 1cd955d2
+
       const displayDatabaseName =
         databaseList.length > 1
           ? `${databaseList.length} databases`
