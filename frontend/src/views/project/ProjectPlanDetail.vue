--- conflicted
+++ resolved
@@ -10,6 +10,11 @@
 </template>
 
 <script lang="ts" setup>
+import { useTitle } from "@vueuse/core";
+import Emittery from "emittery";
+import { NSpin } from "naive-ui";
+import { computed, toRef } from "vue";
+import { useI18n } from "vue-i18n";
 import {
   providePlanContext,
   useBasePlanContext,
@@ -22,11 +27,6 @@
 } from "@/components/PlanCheckRun/context";
 import { useBodyLayoutContext } from "@/layouts/common";
 import { isValidPlanName } from "@/utils";
-import { useTitle } from "@vueuse/core";
-import Emittery from "emittery";
-import { NSpin } from "naive-ui";
-import { computed, toRef } from "vue";
-import { useI18n } from "vue-i18n";
 
 defineOptions({
   inheritAttrs: false,
@@ -39,15 +39,7 @@
 
 const { t } = useI18n();
 
-<<<<<<< HEAD
-const state = reactive<LocalState>({
-  showFeatureModal: false,
-});
-
 const { isCreating, plan, isInitializing } = useInitializePlan(
-=======
-const { isCreating, plan, isInitializing, reInitialize } = useInitializePlan(
->>>>>>> 0bdd66a0
   toRef(props, "planSlug"),
   toRef(props, "projectId")
 );
